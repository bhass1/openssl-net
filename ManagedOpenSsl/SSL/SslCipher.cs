--- conflicted
+++ resolved
@@ -30,14 +30,7 @@
 
 namespace OpenSSL.SSL
 {
-<<<<<<< HEAD
-	/// <summary>
-	/// Ssl cipher.
-	/// </summary>
-	public class SslCipher : Base, IStackable
-=======
-	class SslCipher : BaseReference<SslCipher>, IStackable
->>>>>>> e0611602
+	public class SslCipher : BaseReference<SslCipher>, IStackable
 	{
 		/// <summary>
 		/// Initializes a new instance of the <see cref="OpenSSL.SSL.SslCipher"/> class.
@@ -99,39 +92,19 @@
 			}
 		}
 
-		internal override void AddRef()
-		{
-<<<<<<< HEAD
-			// SSL_CIPHERs come from a static list in ssl_ciph.c
-			// nothing to do here
-=======
-			get
-			{
-				Initialize();
-				return authMethod;
-			}
-		}
-
-		internal override void AddRef()
-		{
-			// SSL_CIPHERs come from a static list in ssl_ciph.c
-			// nothing to do here
->>>>>>> e0611602
+		internal override void AddRef()
+		{
+			// SSL_CIPHERs come from a static list in ssl_ciph.c
+			// nothing to do here
 		}
 
 		/// <summary>
 		/// This method must be implemented in derived classes.
 		/// </summary>
 		protected override void OnDispose()
-<<<<<<< HEAD
-		{
-			// SSL_CIPHERs come from a static list in ssl_ciph.c
-			// no need to free them
-=======
-		{
-			// SSL_CIPHERs come from a static list in ssl_ciph.c
-			// nothing to do here
->>>>>>> e0611602
+		{
+			// SSL_CIPHERs come from a static list in ssl_ciph.c
+			// nothing to do here
 		}
 	}
 }